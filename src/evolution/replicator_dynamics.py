--- conflicted
+++ resolved
@@ -85,11 +85,7 @@
         *,
         lr_method: Literal["constant", "sqrt"] = "constant",
         lr_nu: float = 0.1,
-<<<<<<< HEAD
-    ) -> tuple[list[np.ndarray], list[float]]:
-=======
     ) -> list[np.ndarray]:
->>>>>>> 2c1189bf
         """
         Run the multiplicative weights dynamics for a specified number of steps.
         """
@@ -155,10 +151,6 @@
 
             evolution_record = {
                 "step": step,
-<<<<<<< HEAD
-                "population": population.tolist(),
-                "fitness": fitness.tolist(),
-=======
                 "stats": [
                     {
                         "name": agent.name,
@@ -167,7 +159,6 @@
                     }
                     for i, agent in enumerate(self.agents)
                 ],
->>>>>>> 2c1189bf
                 "average_population_fitness": ave_population_fitness,
                 "match_records": match_records,
             }
